{
  "name": "workbox-google-analytics",
<<<<<<< HEAD
  "version": "3.6.3",
  "license": "Apache-2.0",
=======
  "version": "4.0.0-rc.3",
  "license": "MIT",
>>>>>>> 852a989a
  "author": "Google's Web DevRel Team",
  "description": "Queues failed requests and uses the Background Sync API to replay them when the network is available",
  "repository": "googlechrome/workbox",
  "bugs": "https://github.com/googlechrome/workbox/issues",
  "homepage": "https://github.com/GoogleChrome/workbox",
  "keywords": [
    "workbox",
    "workboxjs",
    "service worker",
    "sw",
    "offline",
    "google",
    "analytics"
  ],
  "scripts": {
    "build": "gulp build-packages --package workbox-google-analytics",
    "version": "npm run build",
    "prepare": "npm run build"
  },
  "workbox": {
    "browserNamespace": "workbox.googleAnalytics",
    "outputFilename": "workbox-offline-ga",
    "packageType": "browser"
  },
  "main": "build/workbox-offline-ga.prod.js",
  "module": "index.mjs",
  "dependencies": {
<<<<<<< HEAD
    "workbox-background-sync": "^3.6.3",
    "workbox-core": "^3.6.3",
    "workbox-routing": "^3.6.3",
    "workbox-strategies": "^3.6.3"
=======
    "workbox-background-sync": "^4.0.0-rc.3",
    "workbox-core": "^4.0.0-rc.3",
    "workbox-routing": "^4.0.0-rc.3",
    "workbox-strategies": "^4.0.0-rc.3"
>>>>>>> 852a989a
  }
}<|MERGE_RESOLUTION|>--- conflicted
+++ resolved
@@ -1,12 +1,7 @@
 {
   "name": "workbox-google-analytics",
-<<<<<<< HEAD
-  "version": "3.6.3",
-  "license": "Apache-2.0",
-=======
   "version": "4.0.0-rc.3",
   "license": "MIT",
->>>>>>> 852a989a
   "author": "Google's Web DevRel Team",
   "description": "Queues failed requests and uses the Background Sync API to replay them when the network is available",
   "repository": "googlechrome/workbox",
@@ -34,16 +29,9 @@
   "main": "build/workbox-offline-ga.prod.js",
   "module": "index.mjs",
   "dependencies": {
-<<<<<<< HEAD
-    "workbox-background-sync": "^3.6.3",
-    "workbox-core": "^3.6.3",
-    "workbox-routing": "^3.6.3",
-    "workbox-strategies": "^3.6.3"
-=======
     "workbox-background-sync": "^4.0.0-rc.3",
     "workbox-core": "^4.0.0-rc.3",
     "workbox-routing": "^4.0.0-rc.3",
     "workbox-strategies": "^4.0.0-rc.3"
->>>>>>> 852a989a
   }
 }